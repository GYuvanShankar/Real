#ifndef BOOST_REAL_TEST_HELPERS_HPP
#define BOOST_REAL_TEST_HELPERS_HPP

#include <real/real.hpp>
#include <limits>
#include <sstream>

int BASE = (std::numeric_limits<int>::max() /4)*2;

template<> std::optional<size_t> boost::real::const_precision_iterator<int>::global_maximum_precision = 10;

namespace Catch {
    template<>
    struct StringMaker<boost::real::interval<int>> {
        static std::string convert( boost::real::interval<int> value ) {
            return value.as_string();
        }
    };
}

namespace Catch {
    template<>
    struct StringMaker<boost::real::real<int>> {
        static std::string convert( boost::real::real<int> value ) {
            return value.get_real_itr().cend().get_interval().as_string();
        }
    };
}

int one_and_max(unsigned int n) { /* 199999..... (for base 10)*/
    if (n == 0) {
        return 1;
    }
    return BASE - 1;
}

int ones(unsigned int n) {/* 1111111..... */
    return 1;
}

<<<<<<< HEAD
int one_one_one(unsigned int n) {/* 111000000..... */
=======
template <typename T = int>
T one_one_one(unsigned int n) {
>>>>>>> d6146b34
    if (n < 3) {
        return 1;
    }

    return 0;
}

<<<<<<< HEAD
int one_one(unsigned int n) {/* 1100000..... */
    if (n < 2) {
        return 1;
    }

    return 0;
}

template <typename T = int>
T one(unsigned int n) { /* 1000000..... */
    if (n < 1) {
        return 1;
    }

    return 0;
}

template <typename T = int>
T five(unsigned int n) { /* 5000000..... */
    if (n < 1) {
        return 5;
=======
template <typename T = int>
T two(unsigned int n) {
    if (n < 1) {
        return 2;
>>>>>>> d6146b34
    }

    return 0;
}

#endif //BOOST_REAL_TEST_HELPERS_HPP<|MERGE_RESOLUTION|>--- conflicted
+++ resolved
@@ -38,20 +38,17 @@
     return 1;
 }
 
-<<<<<<< HEAD
 int one_one_one(unsigned int n) {/* 111000000..... */
-=======
 template <typename T = int>
 T one_one_one(unsigned int n) {
->>>>>>> d6146b34
     if (n < 3) {
         return 1;
     }
 
     return 0;
 }
-
-<<<<<<< HEAD
+  
+  
 int one_one(unsigned int n) {/* 1100000..... */
     if (n < 2) {
         return 1;
@@ -73,12 +70,12 @@
 T five(unsigned int n) { /* 5000000..... */
     if (n < 1) {
         return 5;
-=======
+
 template <typename T = int>
 T two(unsigned int n) {
     if (n < 1) {
         return 2;
->>>>>>> d6146b34
+
     }
 
     return 0;
