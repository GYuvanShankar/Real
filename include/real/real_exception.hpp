#ifndef BOOST_REAL_REAL_EXCEPTION_HPP
#define BOOST_REAL_REAL_EXCEPTION_HPP

#include <exception>

namespace boost {
    namespace real {
        struct precision_exception : public std::exception {
            const char * what () const throw () override {
                return "The boost::real number precision is too slow to compare both numbers";
            }
        };

        struct none_operation_exception : public std::exception {
            const char * what () const throw () override {
                return "The boost::real number operation cannot be NONE";
            }
        };

        struct invalid_representation_exception : public std::exception {
            const char * what () const throw () override {
                return "The boost::real number method cannot be called for real number for the current representation";
            }
        };

        struct invalid_string_number_exception : public std::exception {
            const char * what () const throw () override {
                return "The string passed to construct the boost::real number is invalid";
            }
        };

        struct bad_variant_access_exception: public std::exception {
            const char * what () const throw () override {
                return "Cannot perform this method on this real variant type";
            }
        };

        struct divide_by_zero : public std::exception {
            const char * what () const throw () override {
                return "Divison by zero is undefined";
            }
        };

        struct divergent_division_result_exception : public std::exception {
            const char * what () const throw () override {
                return "The divisor approximation interval contains 0, so the quotient is unbounded";
            }
        };

        struct pi_precision_exception : public std::exception {
            const char * what () const throw () override {
                return "pi is currently undefined for precision > 2000 digits";
            }
        };

        struct invalid_distribution_operation_exception : public std::exception {

            const char * what () const throw () override {
                return "Distribution does not work for this operation.";
            }
        };

        struct exponent_overflow_exception : public std::exception {

            const char * what () const throw () override {
                return "The current precision exceeds the bounds of the exponent type";
            }
        };

        struct octal_input_not_supported_exception : public std::exception {

            const char * what () const throw () override {
                return "The string input began with 0 - octal input is not supported at this time";
                        
            }
        };

        struct invalid_recursion_level_exception : public std::exception {

            const char * what () const throw () override {
                return "Distributing with this recursion level is undefined.";
                        
            }
        };

        struct integer_contructor_for_non_integer_type : public std::exception {
            const char * what () const throw () override {
                return "Constructor of Integer type number is called for a non Integer type number";
            }
        };

<<<<<<< HEAD
        struct non_integral_exponent_exception : public std::exception {
            const char * what () const throw () override {
                return "Non integral powers not supported";
=======
        struct expected_real_integer_type_number : public std::exception {
            const char * what() const throw () override {
                return "Expected a integer type number but got a non-integer type number";
            }
        };

        struct expected_real_rational_type_number : public std::exception {
            const char * what() const throw () override {
                return "Expected a rational type number but got a non-rational type number";
            }
        };

        struct constructin_real_algorithm_or_real_operation_using_string : public std::exception {
            const char * what() const throw () override {
                return "Can not construct a real_algorithm or real_operation type from a string";
>>>>>>> d6146b34
            }
        };

    }
}

#endif //BOOST_REAL_REAL_EXCEPTION_HPP<|MERGE_RESOLUTION|>--- conflicted
+++ resolved
@@ -88,12 +88,12 @@
                 return "Constructor of Integer type number is called for a non Integer type number";
             }
         };
-
-<<<<<<< HEAD
-        struct non_integral_exponent_exception : public std::exception {
+      
+      struct non_integral_exponent_exception : public std::exception {
             const char * what () const throw () override {
                 return "Non integral powers not supported";
-=======
+            }
+      };
         struct expected_real_integer_type_number : public std::exception {
             const char * what() const throw () override {
                 return "Expected a integer type number but got a non-integer type number";
@@ -109,9 +109,10 @@
         struct constructin_real_algorithm_or_real_operation_using_string : public std::exception {
             const char * what() const throw () override {
                 return "Can not construct a real_algorithm or real_operation type from a string";
->>>>>>> d6146b34
             }
-        };
+       
+
+        
 
     }
 }
