#ifndef BOOST_REAL_REAL_OPERATION
#define BOOST_REAL_REAL_OPERATION

#include <memory> // shared_ptr

#include <real/real_algorithm.hpp>
#include <real/real_explicit.hpp>

namespace boost{
    namespace real{

        // fwd decl needed
        template <typename T>
        class real_data;
        template <typename T>
        class const_precision_iterator;

        /*
        * @brief real_operation is a (very unbalanced) binary tree representation of operations, where
        * the leaves are the operands and the nodes store the type of operation
        * 
        * @warning due to the recursive nature of real_operation, destruction may cause stack overflow
        */
<<<<<<< HEAD
        enum class OPERATION{ADDITION, SUBTRACTION, MULTIPLICATION, DIVISION, INTEGER_POWER, EXPONENT, LOGARITHM, SQRT, SIN, COS, TAN, COT, SEC, COSEC}; 
=======
        enum class OPERATION{ADDITION, SUBTRACTION, MULTIPLICATION, DIVISION, INTEGER_POWER, EXPONENT, LOGARITHM, SIN, COS, TAN, COT, SEC, COSEC, ASIN, ACOS, ATAN, ACOT, ASEC, ACOSEC, ATAN2}; 
>>>>>>> d11aebfd

        template <typename T = int>
        class real_operation{
        private:
            std::shared_ptr<real_data<T>> _lhs;
            std::shared_ptr<real_data<T>> _rhs;
            OPERATION _operation;

        public:

            /*
             * @brief Constructor from two operands and an operation
             * @param lhs - left operand
             * @param rhs - right operand
             * @param op  - operation between the operands
             */
            real_operation(std::shared_ptr<real_data<T>> &lhs, std::shared_ptr<real_data<T>> &rhs, OPERATION op) : _lhs(lhs), _rhs(rhs), _operation(op) {};

            OPERATION get_operation() const {
                return _operation;
            }

            /// fwd decl'd, defined in real_data
            const_precision_iterator<T>& get_lhs_itr();
            
            /// fwd decl'd, defined in real_data
            const_precision_iterator<T>& get_rhs_itr();

            std::shared_ptr<real_data<T>> rhs() const {
                return _rhs;
            }

            std::shared_ptr<real_data<T>> lhs() const {
                return _lhs;
            }
        };
    }
}

#endif // BOOST_REAL_REAL_OPERATION<|MERGE_RESOLUTION|>--- conflicted
+++ resolved
@@ -21,11 +21,7 @@
         * 
         * @warning due to the recursive nature of real_operation, destruction may cause stack overflow
         */
-<<<<<<< HEAD
-        enum class OPERATION{ADDITION, SUBTRACTION, MULTIPLICATION, DIVISION, INTEGER_POWER, EXPONENT, LOGARITHM, SQRT, SIN, COS, TAN, COT, SEC, COSEC}; 
-=======
-        enum class OPERATION{ADDITION, SUBTRACTION, MULTIPLICATION, DIVISION, INTEGER_POWER, EXPONENT, LOGARITHM, SIN, COS, TAN, COT, SEC, COSEC, ASIN, ACOS, ATAN, ACOT, ASEC, ACOSEC, ATAN2}; 
->>>>>>> d11aebfd
+        enum class OPERATION{ADDITION, SUBTRACTION, MULTIPLICATION, DIVISION, INTEGER_POWER, EXPONENT, LOGARITHM, SQRT, SIN, COS, TAN, COT, SEC, COSEC, ASIN, ACOS, ATAN, ACOT, ASEC, ACOSEC, ATAN2}; 
 
         template <typename T = int>
         class real_operation{
