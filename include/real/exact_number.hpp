#ifndef BOOST_REAL_EXACT_NUMBER
#define BOOST_REAL_EXACT_NUMBER

#include <vector>
#include <string>
#include <sstream>
#include <algorithm>
#include <math.h>
#include <type_traits>
#include <limits>
#include <iterator>

namespace boost {
    namespace real {
        template <typename T = int>
        struct exact_number {
            using exponent_t = int;

<<<<<<< HEAD
            std::vector<T> digits = {};
            exponent_t exponent = 0;
            static const int BASE = 10;
=======
            static const int BASE = 10;
            std::vector<T> digits = {};
            exponent_t exponent = 0;
>>>>>>> 01b98c8c
            bool positive = true;

            static bool aligned_vectors_is_lower(const std::vector<T> &lhs, const std::vector<T> &rhs, bool equal = false) {

                // Check if lhs is lower than rhs
                auto lhs_it = lhs.cbegin();
                auto rhs_it = rhs.cbegin();
                while (rhs_it != rhs.end() && lhs_it != lhs.end() && *lhs_it == *rhs_it) {
                    ++lhs_it;
                    ++rhs_it;
                }

                if (rhs_it != rhs.cend() && lhs_it != lhs.cend()) {
                    return *lhs_it < *rhs_it;
                }

                if (equal && rhs_it == rhs.cend() && lhs_it == lhs.cend())
                    return false;

                bool lhs_all_zero = std::all_of(lhs_it, lhs.cend(), [](int i){ return i == 0; });
                bool rhs_all_zero = std::all_of(rhs_it, rhs.cend(), [](int i){ return i == 0; });

                return lhs_all_zero && !rhs_all_zero;
            }

            /// adds other to *this. disregards sign -- that's taken care of in the operators.
            void add_vector(exact_number &other, T base = (std::numeric_limits<T>::max() /4)*2 - 1){
                int carry = 0;
                std::vector<T> temp;
                int fractional_length = std::max((int)this->digits.size() - this->exponent, (int)other.digits.size() - other.exponent);
                int integral_length = std::max(this->exponent, other.exponent);

                // we walk the numbers from the lowest to the highest digit
                for (int i = fractional_length - 1; i >= -integral_length; i--) {

                    T lhs_digit = 0;
                    if (0 <= this->exponent + i && this->exponent + i < (int)this->digits.size()) {
                        lhs_digit = this->digits[this->exponent + i];
                    }

                    T rhs_digit = 0;
                    if (0 <= other.exponent + i && other.exponent + i < (int)other.digits.size()) {
                        rhs_digit = other.digits[other.exponent + i];
                    }
                    
                    T digit;
                    int orig_carry = carry;
                    carry = 0;
                    if ((base - lhs_digit) < rhs_digit) {
                        T min = std::min(lhs_digit, rhs_digit);
                        T max = std::max(lhs_digit, rhs_digit);
                        if (min <= base/2) {
                            T remaining = base/2 - min;
                            digit = (max - base/2) - remaining - 2;
                        } else {
                            digit = (min - base/2) + (max - base/2) - 2;
                        }
                        carry = 1;
                    }
                    else {
                        carry = 0;
                        digit = rhs_digit + lhs_digit;
                    }
                    if (digit < base || orig_carry == 0) {
                        digit += orig_carry;
                    }
                    else {
                        carry = 1;
                        digit = 0;
                    }
                    temp.insert(temp.begin(), digit);
                }
                if (carry == 1) {
                    temp.insert(temp.begin(), 1);
                    integral_length++;
                }
                this->digits = temp;
                this->exponent = integral_length;
                this->normalize();
            }

            /// subtracts other from *this, disregards sign -- that's taken care of in the operators
            void subtract_vector(exact_number &other, T base = (std::numeric_limits<T>::max() /4)*2 - 1) {
                std::vector<T> result;
                int fractional_length = std::max((int)this->digits.size() - this->exponent, (int)other.digits.size() - other.exponent);
                int integral_length = std::max(this->exponent, other.exponent);
                int borrow = 0;
                // we walk the numbers from the lowest to the highest digit
                for (int i = fractional_length - 1; i >= -integral_length; i--) {

                    T digit = 0;

                    T lhs_digit = 0;
                    if (0 <= this->exponent + i && this->exponent + i < (int)this->digits.size()) {
                        lhs_digit = this->digits[this->exponent + i];
                    }

                    T rhs_digit = 0;
                    if (0 <= other.exponent + i && other.exponent + i < (int) other.digits.size()) {
                        rhs_digit = other.digits[other.exponent + i];
                    }

                    if (lhs_digit < borrow) {
                        digit = (base - rhs_digit) + 1 - borrow;
                    } else {
                        lhs_digit -= borrow;
                        borrow = 0;
                        
                        if (lhs_digit < rhs_digit) {
                        ++borrow;
                        digit = (base - (rhs_digit -1)) + lhs_digit;
                        } else {
                            digit = lhs_digit - rhs_digit;
                        }
                        
                    }                    
                    result.insert(result.begin(), digit);
                }
                this->digits = result;
                this->exponent = integral_length;
                this->normalize();
            }

            T mulmod(T a, T b, T mod) 
            { 
                T res = 0; // Initialize result 
                a = a % mod; 
                while (b > 0) 
                { 
                    // If b is odd, add 'a' to result 
                    if (b % 2 == 1) 
                        res = (res + a) % mod; 
            
                    // Multiply 'a' with 2 
                    a = (a * 2) % mod; 
            
                    // Divide b by 2 
                    b /= 2; 
                } 
            
                // Return result 
                return res % mod; 
            }

            T mult_div(T a, T b, T c) {
                T rem = 0;
                T res = (a / c) * b;
                a = a % c;
                // invariant: a_orig * b_orig = (res * c + rem) + a * b
                // a < c, rem < c.
                while (b != 0) {
                    if (b & 1) {
                        rem += a;
                        if (rem >= c) {
                            rem -= c;
                            res++;
                        }
                    }
                    b /= 2;
                    a *= 2;
                    if (a >= c) {
                        a -= c;
                        res += b;
                    }
                }
                return res;
            } 

            /// multiplies *this by other
            void multiply_vector(exact_number &other, T base = (std::numeric_limits<T>::max() /4)*2) {
                // will keep the result number in vector in reverse order
                // Digits: .123 | Exponent: -3 | .000123 <--- Number size is the Digits size less the exponent
                // Digits: .123 | Exponent: 2  | 12.3
                std::vector<T> temp;
                size_t new_size = this->digits.size() + other.digits.size();
                if (this->exponent < 0) new_size -= this->exponent; // <--- Less the exponent
                if (other.exponent < 0) new_size -= other.exponent; // <--- Less the exponent

                for (int i = 0; i < (int)new_size; i++) temp.push_back(0);
                // TODO: Check why the assign method crashes.
                //result.assign(new_size, 0);

                // Below two indexes are used to find positions
                // in result.
                auto i_n1 = (int) temp.size() - 1;
                // Go from right to left in lhs
                for (int i = (int)this->digits.size()-1; i >= 0; i--) {
                    T carry = 0;

                    // To shift position to left after every
                    // multiplication of a digit in rhs
                    int i_n2 = 0;

                    // Go from right to left in rhs
                    for (int j = (int)other.digits.size()-1; j>=0; j--) {

                        // Multiply current digit of second number with current digit of first number
                        // and add result to previously stored result at current position.
                        T rem = mulmod(this->digits[i], other.digits[j], base);
                        T rem_s;
                        T q = mult_div(this->digits[i], other.digits[j], base);
                        if ( temp[i_n1 - i_n2] >= base - carry ) {
                            rem_s = carry - (base - temp[i_n1 - i_n2]);
                            ++q;
                        }
                        else
                            rem_s = temp[i_n1 - i_n2] + carry;
                        if ( rem >= base - rem_s ) {
                            rem -= (base - rem_s);
                            ++q;
                        }
                        else
                            rem += rem_s;

                        // Carry for next iteration
                        carry = q;

                        // Store result
                        temp[i_n1 - i_n2] = rem;

                        i_n2++;
                    }

                    // store carry in next cell
                    if (carry > 0) {
                        temp[i_n1 - i_n2] += carry;
                    }

                    // To shift position to left after every
                    // multiplication of a digit in lhs.
                    i_n1--;
                }

                int fractional_part = ((int)this->digits.size() - this->exponent) + ((int)other.digits.size() - other.exponent);
                int result_exponent = (int)temp.size() - fractional_part;
                
                digits = temp;
                exponent = result_exponent;
                this->positive = this->positive == other.positive;
                this->normalize();
            }

            std::vector<T> long_divide_vectors(
                    const std::vector<T>& dividend,
                    const std::vector<T>& divisor,
                    std::vector<T>& quotient
            ) {
                
                exact_number<T> tmp;
                std::vector<T> aligned_dividend = dividend;
                std::vector<T> aligned_divisor = divisor;
                size_t idx = 0;
                while(idx < aligned_dividend.size() && aligned_dividend[idx] == 0)
                    idx++;
                aligned_dividend.erase(aligned_dividend.begin(), aligned_dividend.begin() + idx);

                if(aligned_dividend.empty()) {
                    quotient.clear();
                    return std::vector<T>();
                }
                if ((aligned_dividend.size() == aligned_divisor.size() && 
                        tmp.aligned_vectors_is_lower(aligned_dividend, aligned_divisor)) || 
                            aligned_dividend.size() < aligned_divisor.size()) {
                    quotient.clear();
                    return aligned_dividend;
                }

                std::vector<T> current_dividend(
                        aligned_dividend.begin(),
                        aligned_dividend.begin() + aligned_divisor.size()
                );
                auto next_digit = aligned_dividend.begin() + aligned_divisor.size();
                std::vector<T> residual = aligned_dividend;

                // TODO: This loop end criteria generate a whole division, a precision stop criteria
                // TODO: must be implemented for numbers like 1/3 that are periodic numbers to allow
                // TODO: calculate floating point result with some desired precision
                while (true) {
                    // Obtain the smaller part of the dividend that is greater than the divisor

                    // Obtaining the greater digit by which the divisor can be multiplied and still be lower than the dividend
                    // TODO: when using a higher base, this search could be done using binary search to improve performance
                    bool flg = false;
                    if (next_digit == aligned_dividend.end())
                        flg = true;
                    std::vector<T> closest;
                    T digit = 0;
                    do {
                        digit++;
                        std::vector<T> multiplier = {digit};
                        //multiply_vectors(aligned_divisor, (int)aligned_divisor.size(), multiplier, 1, closest, (T)10);
                        tmp = (exact_number<T>(aligned_divisor).base10_mult(exact_number<T>(multiplier)));
                        closest = tmp.digits;
                        while (tmp.exponent - (int)tmp.digits.size() > 0) {
                            closest.push_back(0);
                            tmp.exponent--;
                        }
                        size_t idx = 0;
                        while(idx < closest.size() && closest[idx]==0) 
                            ++idx;
                        closest.erase(closest.begin(), closest.begin() + idx);

                    } while(
                            closest.size() < current_dividend.size() ||
                            (
                                    closest.size() == current_dividend.size() &&
                                    !tmp.aligned_vectors_is_lower(
                                    current_dividend, closest, true)
                            ) // closes <= current_dividend
                    );

                    // i should be in [1, 10] and i - 1 in [0, 9]
                    // The found digit is the next digit in the quotient result
                    quotient.push_back(digit-1);

                    // Update the residual for the next iteration where more digits of the dividend will be considered
                    std::vector<T> multiplier = {digit-1};
                    //multiply_vectors(aligned_divisor, (int)aligned_divisor.size(), multiplier, 1, closest, (T)10);
                    tmp = (exact_number<T>(aligned_divisor).base10_mult(exact_number<T>(multiplier)));
                    closest = tmp.digits;
                    while (tmp.exponent - (int)tmp.digits.size() > 0) {
                        closest.push_back(0);
                        tmp.exponent--;
                    }
                    residual.clear();
                    //subtract_vectors(current_dividend, (int)current_dividend.size(), closest, (int)closest.size(), residual, (T)9);
                    tmp = (exact_number<T>(current_dividend).base10_subtract(exact_number<T>(closest)));
                    residual = tmp.digits;
                    while (tmp.exponent - (int)tmp.digits.size() > 0) {
                        residual.push_back(0);
                        tmp.exponent--;
                    }
                    size_t idx = 0;
                    while(idx < residual.size() && residual[idx]==0) 
                        ++idx;
                    residual.erase(residual.begin(), residual.begin() + idx);
                    current_dividend = residual;
                    if (flg)
                        break;
                    current_dividend.push_back(*next_digit);
                    ++next_digit;
                }
                // TODO: once the stop criteria is improved, the integer part is not the whole number
                idx = 0;
                while(idx < quotient.size() && quotient[idx] == 0)
                    idx++;
                quotient.erase(quotient.begin(), quotient.begin() + idx);
                return residual;
            }

            /// calculates *this / divisor 
            /// 
            ///  @brief a binary-search type method for dividing exact_numbers.
            ///  @param is_upper true: returns result with an error of +epsilon, while
            ///                  false: returns result with an error of -epsilon
            void divide_vector(exact_number<T> divisor, unsigned int maximum_precision) {
                /// @TODO: replace this with something more efficient, like newton-raphson method
                // it also completely recalculates on each precision increase
                // instead, could use previous information to make better "guesses"
                // for our iteration scheme.

                boost::real::exact_number<T> numerator;
                boost::real::exact_number<T> left;
                boost::real::exact_number<T> right;
                boost::real::exact_number<T> residual;
                boost::real::exact_number<T> tmp;
                boost::real::exact_number<T> half;
                boost::real::exact_number<T> distance;
                boost::real::exact_number<T> min_boundary_n;
                boost::real::exact_number<T> min_boundary_p;

                bool positive = ((*this).positive == divisor.positive);
                numerator = (*this).abs();
                divisor = divisor.abs();

                min_boundary_n.digits = {1};
                ///@TODO ensure exponent doesn't overflow
                min_boundary_n.exponent = -1 * (maximum_precision);
                min_boundary_n.positive = false;

                min_boundary_p.digits = {1};
                min_boundary_p.exponent = -1 * (maximum_precision);

                T base = (std::numeric_limits<T>::max() /4)*2 - 1;
                T H = base/2 + 1;
                half.digits = {H};
                half.exponent = 0;

                // we ignore exponents, then set them in the end.
                // (a * 10^x) / (b*10^y) = (a*10 / b*10) * 10^((x-1)-(y-1))
                // 100/20 -> 1/2 * (10)
                int exponent_dif = (numerator.exponent - 1) - (divisor.exponent - 1);

                numerator.exponent = 1;
                divisor.exponent = 1;
                tmp.digits = {1};
                tmp.exponent = 1;

                if (divisor == tmp) {
                    this->exponent = exponent_dif + 1;
                    this->positive = positive;
                    return;
                }

                if (divisor == (*this)) { 
                    (*this) = tmp;
                    (*this).positive = positive;
                    return;
                }

                ///@TODO: remember signs at the end of this function

                exact_number<T> zero = exact_number<T>(); 

                if (divisor == zero)
                    throw(boost::real::divide_by_zero());

                // N < D --> 0 < abs(Q) < 1
                if (numerator < divisor) {
                        left = exact_number<T>(); // 0
                        right = tmp; // 1
                    } else { // assuming D > 1. N > D ---> 1 < N / D < N
                        left = tmp; // 1
                        right = numerator;
                    }

                /// @TODO: the following
                // if (*this) == 0, return 0 
                // if divisor == 1, return (*this)
                // if divisor == 0, throw error

                // distance = (right - left) / 2
                distance = (right - left) * half;
                (*this) = left + distance;
                // N/D = Q -> QD -N = 0
                residual = (*this) * divisor - numerator;
                if (residual == zero) {
                    this->exponent += exponent_dif;
                    this->positive = positive;
                    return;
                }

                // calculate the result
                // continue the loop while we are still inaccurate (up to max precision)

                // we would prefer to use || than &&, but we get problems because ||
                // statement may never evaluate to false. Again, we must look more closely at precision
                // if we use && (to always terminate in n steps), then we must 
                // verify our answers are within +- epsilon of the solution.
                while ((residual.abs() > min_boundary_p) && 
                       (distance.exponent >= min_boundary_p.exponent)) {
                    // result too small, try halfway between left and (*this) 
                    if (residual < min_boundary_n) {
                        left = (*this);
                    }
                    // distance is halved
                    distance = half * distance;
                    distance.normalize();

                    // truncate insignificant digits of distance
                    while (distance.size() > maximum_precision + 1) {
                        distance.digits.pop_back();
                    }

                    // iterate (*this)
                    (*this) = left + distance;

                    // truncate insignificant digits of (*this)
                    while ((*this).size() > maximum_precision + 1) {
                        (*this).digits.pop_back();
                    }

                    // recalculate residual  N/D = Q ---> QD - N = residual
                    residual = ((*this) * divisor) - numerator;
                    residual.normalize();
                }
                /// @TODO Is this still true?: at this point, we may have exited early. we should be within +- min_boundary_p of the solution.
                
                // truncate (*this)
                this->normalize();

                while ((*this).size() > maximum_precision)
                    (*this).digits.pop_back();


                // recalculate residual for the final (*this) value
                exact_number<T> residual_o = ((*this) * divisor) - numerator;

                // note we have to normalize before comparison, because -0.0 != zero ..
                residual_o.normalize();

                if (residual_o != zero) { // then, we are not fully accurate
                    // we try seeing if we can make the residual equal zero by adding/subtracting epsilon
                    exact_number<T> tmp_lower = (*this);
                    tmp_lower.round_down(base);
                    exact_number<T> tmp_upper = (*this);
                    tmp_upper.round_up(base);

                    residual = tmp_lower * divisor - numerator;
                    residual.normalize();

                    if (residual == zero) {
                        (*this) = tmp_lower;

                        if (positive)
                            (*this).positive = true;
                        else
                            (*this).positive = false;

                        (*this).normalize();
                        this->exponent += exponent_dif;
                        return;
                    } 

                    residual = tmp_upper * divisor - numerator;
                    residual.normalize();

                    if (residual == zero) {
                        (*this) = tmp_upper;

                        if (positive)
                            (*this).positive = true;
                        else
                            (*this).positive = false;

                        (*this).normalize();
                        this->exponent += exponent_dif;
                        return;
                    }
                    // at this point, it is impossible to make the residual 0
                } // else old residual == 0

                if (positive)
                    (*this).positive = true;
                else
                    (*this).positive = false;

                this->exponent += exponent_dif;
                (*this).normalize();
            }

            void round_up_abs(T base) {
                int index = digits.size() - 1;
                bool keep_carrying = true;

                while((index > 0) && keep_carrying) { // bring the carry back
                    if(this->digits[index] != base) {
                        ++this->digits[index];
                        keep_carrying = false;
                    } else { // digits[index] == 9, we keep carrying
                        this->digits[index] = 0;
                    }
                    --index;
                }

                if ((index == 0) && keep_carrying) { // i.e., .999 should become 1.000
                    if(this->digits[index] == base) {
                        this->digits[index] = 0;
                        this->push_front(1);
                        ++this->exponent;
                    } else {
                        ++this->digits[index];
                    }
                }
            }

            void round_up(T base) {
                if (positive)
                    this->round_up_abs(base);
                else
                    this->round_down_abs(base);
            }

            void round_down(T base) {
                if (positive)
                    this->round_down_abs(base);
                else
                    this->round_up_abs(base);
            }

            void round_down_abs(T base) {
                int index = digits.size() - 1;
                bool keep_carrying = true;

                while((index > 0) && keep_carrying) { // bring the carry back
                    if(this->digits[index] != 0) {
                        --this->digits[index];
                        keep_carrying = false;
                    } else // digits[index] == 0, we keep carrying
                        this->digits[index] = base;
                    --index;
                }
                // we should be ok at this point because the first number in digits should != 0
                if (index == 0 && keep_carrying)
                    --this->digits[index];
            }

            /**
             * @brief *default constructor*: It constructs a representation of the number zero.
             */
            exact_number<T>() = default;

            /// ctor from vector of digits, integer exponent, and optional bool positive
            exact_number<T>(std::vector<T> vec, int exp, bool pos = true) : digits(vec), exponent(exp), positive(pos) {};

            exact_number<T>(std::vector<T> vec, bool pos = true) : digits(vec), exponent(vec.size()), positive(pos) {};

            /// ctor from any integral type
            template<typename I, typename std::enable_if_t<std::is_integral<I>::value>>
            exact_number(I x) {
                static_assert(std::numeric_limits<I>::is_integer);

                if (x < 0)
                    positive = false;
                else
                    positive = true;
                
                exponent = 0;
                while (((x % BASE) != 0) || (x != 0)) {
                    exponent++;
                    push_front(std::abs(x%BASE));
                    x /= BASE;
                }
            }

            explicit exact_number (const std::string& number) {
                std::regex decimal("((\\+|-)?[[:digit:]]*)(\\.(([[:digit:]]+)?))?((e|E)(((\\+|-)?)[[:digit:]]+))?");
                if (!std::regex_match (number, decimal))
                    throw boost::real::invalid_string_number_exception();
                //Know at this point that representation is valid
                std::string decimal_part = regex_replace(number, decimal, "$5");
                std::string integer_part = regex_replace(number, decimal, "$1");
                std::string exp = regex_replace(number, decimal, "$8");
                int add_exponent = exp.length() == 0 ? 0 : std::stoi(exp);
                if (integer_part[0] == '+') {
                    positive = true;
                    integer_part = integer_part.substr(1);
                }
                else if (integer_part[0] == '-') {
                    positive = false;
                    integer_part = integer_part.substr(1);
                }
                integer_part = regex_replace(integer_part, std::regex("(0?+)([[:digit:]]?+)"), "$2");
                size_t i = decimal_part.length() - 1;
                while (decimal_part[i] == '0' && i > 0) {
                    --i;
                }
                decimal_part = decimal_part.substr(0, i + 1);
                //decimal and integer parts are stripped of zeroes
                exponent = integer_part.length() + add_exponent;
                if (decimal_part.empty()) {
                    i = integer_part.length() - 1;
                    while (integer_part[i] == '0' && i > 0)
                        --i;
                    integer_part = integer_part.substr(0, i + 1);
                }
                if (integer_part.empty()) {
                    i = 0;
                    while (decimal_part[i] == '0' && i < decimal_part.length()) {
                        ++i;
                        --exponent;
                    }
                    decimal_part = decimal_part.substr(i);
                }
                if (integer_part.empty() && decimal_part.empty()) {
                    digits = {0};
                    exponent = 0;
                    return;
                }
                for (const auto& c : integer_part ) {
                    digits.push_back(c - '0');
                }
                for (const auto& c : decimal_part ) {
                    digits.push_back(c - '0');
                }
            }           

            /**
             * @brief *Copy constructor:* It constructs a new boost::real::exact_number that is a copy of the
             * other boost::real::exact_number.
             *
             * @param other - The boost::real::exact_number to copy.
             */
            exact_number<T>(const exact_number<T> &other) = default;

            /// TODO: move ctor

            /**
             * @brief Default asignment operator.
             *
             * @param other - The boost::real::exact_number to copy.
             */
            exact_number<T> &operator=(const exact_number<T>& other) = default;

            /**
             * @brief *Lower comparator operator:* It compares the *this boost::real::exact_number with the other
             * boost::real::exact_number to determine if *this is lower than other.
             *
             * @param other - The right side operand boost::real::exact_number to compare with *this.
             * @return a bool that is true if and only if *this is lower than other.
             */
            bool operator<(const exact_number& other) const {
                std::vector<int> zero = {0};
                if (this->digits == zero || this->digits.empty()) {
                    return !(other.digits == zero || !other.positive || other.digits.empty());
                } else {
                    if ((other.digits == zero || other.digits.empty()) && !this->positive)
                        return true;
                }
                if (this->positive != other.positive) {
                    return !this->positive;
                }

                if (this->positive) {
                    if (this->exponent == other.exponent) {
                        return aligned_vectors_is_lower(this->digits, other.digits);
                    }

                    return this->exponent < other.exponent;
                }

                if (this->exponent == other.exponent) {
                    return aligned_vectors_is_lower(other.digits, this->digits);
                }

                return other.exponent < this->exponent;
            }

            /**
             * @brief *Greater comparator operator:* It compares the *this boost::real::exact_number with the other
             * boost::real::exact_number to determine if *this is greater than other.
             *
             * @param other - The right side operand boost::real::exact_number to compare with *this.
             * @return a bool that is true if and only if *this is greater than other.
             */
            bool operator>(const exact_number& other) const {
                std::vector<T> zero = {0};
                if (this->digits == zero || this->digits.empty()) {
                    return !(other.digits == zero || other.positive || other.digits.empty());
                } else {
                    if ((other.digits == zero) && this->positive)
                        return true;
                } 
                if (this->positive != other.positive) {
                    return this->positive;
                }

                if (this->positive) {
                    if (this->exponent == other.exponent) {
                        return aligned_vectors_is_lower(other.digits, this->digits);
                    }

                    return this->exponent > other.exponent;
                }

                if (this->exponent == other.exponent) {
                    return aligned_vectors_is_lower(this->digits, other.digits);
                }

                return other.exponent > this->exponent;
            }

            bool operator>=(const exact_number& other) const {
                return (!((*this) < other));
            }

            bool operator<=(const exact_number& other) const {
                return (!((*this) > other));
            }

            /**
             * @brief *Equality comparator operator:* It compares the *this boost::real::exact_number with the other
             * boost::real::exact_number to determine if *this and other are equals or not.
             *
             * @param other - The right side operand boost::real::exact_number to compare with *this.
             * @return a bool that is true if and only if *this is equal to other.
             */
            bool operator==(const exact_number<T>& other) const {
                return !(*this < other || other < *this);
            }

            bool operator!=(const exact_number<T>& other) const {
                return !(*this == other);
            }

            exact_number<T> abs() {
                exact_number<T> result = (*this);
                result.positive = true;
                return result;
            }

            exact_number<T> operator+(exact_number<T> other) {
                exact_number<T> result;

                if (this->positive == other.positive) {
                        result = *this;
                        result.add_vector(other);
                } else if (other.abs() < this->abs()) {
                        result = *this;
                        result.subtract_vector(other);
                        result.positive = this->positive;
                } else {
                    result = other;
                    result.subtract_vector(*this);
                    result.positive = !this->positive;
                }
                return result;
            }

            void operator+=(exact_number<T> &other) {
                *this = *this + other;
            }

            exact_number<T> base10_add (exact_number<T> other) {
                exact_number<T> result;

                if (positive == other.positive) {
                        result = *this;
                        result.add_vector(other, 9);
                        result.positive = this->positive;
                } else if (other.abs() < (*this).abs()) {
                        result = *this;
                        result.subtract_vector(other, 9);
                        result.positive = this->positive;
                } else {
                    result = other;
                    result.subtract_vector((*this), 9);
                    result.positive = !this->positive;
                }
                return result;
            }

            exact_number<T> operator-(exact_number<T> other) {
                exact_number<T> result;

                if (this->positive != other.positive) {
                    result = *this;
                    result.add_vector(other);
                    result.positive = this->positive;
                } else {
                    if (other.abs() < this->abs()) {
                        result = *this;
                        result.subtract_vector(other);
                        result.positive = this->positive;
                    } else {
                        result = other;
                        result.subtract_vector(*this);
                        result.positive = !this->positive;
                    }
                }

                return result;
            }

            void operator-=(exact_number<T> &other) {
                *this = *this - other;
            }

            exact_number<T> base10_subtract(exact_number<T> other) {
                exact_number<T> result;

                if (this->positive != other.positive) {
                    result = *this;
                    result.add_vector(other, 9);
                    result.positive = this->positive;
                } else {
                    if (other.abs() < (*this).abs()) {
                        result = *this;
                        result.subtract_vector(other, 9);
                        result.positive = this->positive;
                    } else {
                        result = other;
                        result.subtract_vector(*this, 9);
                        result.positive = !this->positive;
                    }
                }

                return result;
            }

            exact_number<T> operator*(exact_number<T> other) {
                exact_number<T> result = *this;
                result.multiply_vector(other);
                result.positive = (this->positive == other.positive);
                return result;
            }

            void operator*=(exact_number<T> &other) {
                *this = *this * other;
            }

            exact_number<T> base10_mult(exact_number<T> other) {
                exact_number<T> result = *this;
                result.multiply_vector(other, 10);
                result.positive = (this->positive == other.positive);
                return result;
            }

            /**
             * @brief Generates a string representation of the boost::real::exact_number.
             *
             * @return a string that represents the state of the boost::real::exact_number
             */
            std::string as_string() const {
                std::string result = "";   
                exact_number<T> tmp;         

                // If the number is too large, scientific notation is used to print it.
                /* @TODO add back later
                if ((this->exponent < -10) || (this->exponent > (int)this->digits.size() + 10)) {
                    result += "0|.";
                    for (const auto& d: this->digits) {
                        result += std::to_string(d);
                        result += "|";
                    }
                    result += "e" + std::to_string(this->exponent);
                    return result;
                }
                */

                //@TODO remember the negative
                if (this->exponent <= 0) {
                    result += ".";

                    for (int i = this->exponent; i < (int) this->digits.size(); ++i) {
                        if (i < 0) {
                            result += "0";
                            result += " ";
                        } else {
                            result += std::to_string(this->digits[i]);
                            result += " ";
                        }
                    }
                } else {
                    int digit_amount = std::max(this->exponent, (int) this->digits.size());

                    for (int i = 0; i < digit_amount; ++i) {

                        if (i == this->exponent) {
                            result += ".";
                        }

                        if (i < (int) this->digits.size()) {
                            result += std::to_string(this->digits[i]);
                            result += " ";
                        } else {
                            result += "0";
                            result += " ";
                        }
                    }

                    if (result.back() == '.') {
                        result.pop_back();
                    }
                }

                //return result;

                //Form new string below in base 10.
                std::vector<T> new_result = {0};
                std::size_t dot_pos = result.find('.');
                std::string integer_part;
                std::string decimal_part;
                if (dot_pos == std::string::npos) {
                    integer_part = result;
                    decimal_part = "";
                } else {
                    integer_part = result.substr(0, dot_pos);
                    decimal_part = result.substr(dot_pos + 1);
                }
                std::stringstream ss1(integer_part);
                std::istream_iterator<std::string> begin1(ss1);
                std::istream_iterator<std::string> end1;
                std::vector<std::string> integer(begin1, end1);
                std::stringstream ss2(decimal_part);
                std::istream_iterator<std::string> begin2(ss2);
                std::istream_iterator<std::string> end2;
                std::vector<std::string> decimal(begin2, end2);
                std::reverse (decimal.begin(), decimal.end()); 

                //integer and decimal are string vectors with the "digits" in diff base
                T b = (std::numeric_limits<T>::max() /4)*2;
                std::vector<T> base;
                while (b!=0) {
                    base.push_back(b%10);
                    b /=10;
                }
                std::reverse(base.begin(), base.end());
                while(!integer.empty()) {
                    std::vector<T> temp;
                    std::string num = integer.back();
                    integer.pop_back();
                    for (auto j : num) {
                        temp.push_back(j - '0');
                    }
                    //boost::real::helper::add_vectors(new_result, new_result.size(), temp, temp.size(), new_result, (T)9);
                    tmp = (exact_number<T>(new_result).base10_add(exact_number<T>(temp)));
                    new_result = tmp.digits;
                    while (tmp.exponent - (int)tmp.digits.size() > 0) {
                        new_result.push_back(0);
                        tmp.exponent--;
                    }
                    for (size_t i = 0; i < integer.size(); ++i) {
                        std::vector<T> temp;
                        std::string tempstr = integer[i];
                        for (size_t j = 0; j < tempstr.length(); ++j) {
                            temp.push_back(tempstr[j] - '0'); 
                        }
                        //boost::real::helper::multiply_vectors(temp, temp.size(), base, base.size(), temp, (T)10);
                        tmp = (exact_number<T>(temp).base10_mult(exact_number<T>(base)));
                        temp = tmp.digits;
                        while (tmp.exponent - (int)tmp.digits.size() > 0) {
                            temp.push_back(0);
                            tmp.exponent--;
                        }
                        size_t idx = 0;
                        while(idx < temp.size() && temp[idx]==0) 
                            ++idx;
                        temp.erase(temp.begin(), temp.begin() + idx);
                        std::stringstream ss;
                        std::copy( temp.begin(), temp.end(), std::ostream_iterator<T>(ss, ""));
                        std::string str = ss.str();
                        integer[i] = str;
                    }
                }

                std::stringstream ss;
                std::copy( new_result.begin(), new_result.end(), std::ostream_iterator<T>(ss, ""));
                std::string res_decimal = ss.str();
                std::vector<T> new_base = base;
                std::vector<std::vector<T>> powers = {base};
                for (size_t i = 0; i<decimal.size(); ++i) {
                    //boost::real::helper::multiply_vectors(new_base, new_base.size(), base, base.size(), new_base, (T)10);
                    tmp = (exact_number<T>(new_base).base10_mult(exact_number<T>(base)));
                    new_base = tmp.digits;
                    while (tmp.exponent - (int)tmp.digits.size() > 0) {
                        new_base.push_back(0);
                        tmp.exponent--;
                    }
                    size_t idx = 0;
                    while(idx < new_base.size() && new_base[idx]==0) 
                        ++idx;
                    new_base.erase(new_base.begin(), new_base.begin() + idx);
                    powers.push_back(new_base);
                }
                size_t precision = powers.back().size() + 1;
                std::string zeroes = "";
                for (size_t i = 0; i<precision; ++i)
                    zeroes = zeroes + "0";
                std::vector<T> fraction = {0};
                auto pwr = powers.cbegin();
                while(!decimal.empty()) {
                    std::string tempstr = decimal.back();
                    decimal.pop_back();
                    tempstr = tempstr + zeroes;
                    std::vector<T> temp;
                    for (size_t j = 0; j<tempstr.length(); ++j) {
                        temp.push_back(tempstr[j] - '0'); 
                    }
                    std::vector<T> k = *pwr++;
                    std::vector<T> q;
                    //boost::real::helper::divide_vectors(temp, k, q);
                    tmp.long_divide_vectors(temp, k, q);
                    //boost::real::helper::add_vectors(fraction, fraction.size(), q, q.size(), fraction, (T)9);
                    tmp = (exact_number<T>(fraction).base10_add(exact_number<T>(q)));
                    fraction = tmp.digits;
                    while (tmp.exponent - (int)tmp.digits.size() > 0) {
                        fraction.push_back(0);
                        tmp.exponent--;
                    }
                }
                //@TODO The decimal part. And dont forget negative. Also, add exponent notation later.
                std::stringstream sslast;
                while (!fraction.empty() && fraction.back() == 0) {
                    fraction.pop_back();
                    --precision;
                }
                std::copy( fraction.begin(), fraction.end(), std::ostream_iterator<T>(sslast, ""));
                std::string fractionstr = sslast.str();
                while (fractionstr.length() < precision)
                    fractionstr = "0" + fractionstr;
                
                if (fraction.empty())
                    return (positive ? "" : "-") + res_decimal;
                else
                    return (positive ? "" : "-") + res_decimal + "." + fractionstr;
            }

            /**
             * @brief Swaps the boost::real::exact_number value with the value of the other boost::real::exact_number.
             * This operation is a more preformant form of swapping to boost::real::boundaries.
             *
             * @param other - The boost::real::exact_number to swap with *this.
             */
            void swap(exact_number<T> &other) {
                this->digits.swap(other.digits);
                std::swap(this->exponent, other.exponent);
                std::swap(this->positive, other.positive);
            }

            /**
             * @brief add the digit parameter as a new digit of the boost::real::exact_number. The digit
             * is added in the right side of the number.
             *
             * @param digit - The new digit to add.
             */
            void push_back(T digit) {
                this->digits.push_back(digit);
            }

            /**
             * @brief add the digit parameter as a new digit of the boost::real::exact_number. The digit
             * is added in the left side of the number.
             *
             * @param digit - The new digit to add.
             */
            void push_front(T digit) {
                this->digits.insert(this->digits.cbegin(), digit);
            }

            /**
             * @brief Removes extra zeros at the sides to convert the number representation into a
             * normalized representation.
             */
            void normalize() {
                while (this->digits.size() > 1 && this->digits.front() == 0) {
                    this->digits.erase(this->digits.cbegin());
                    this->exponent--;
                }

                while (this->digits.size() > 1 && this->digits.back() == 0) {
                    this->digits.pop_back();
                }

                // Zero could have many representation, and the normalized is the next one.
                if (this->digits.size() == 1 && this->digits.front() == 0) {
                    this->exponent = 0;
                    this->positive = true;
                }
            }

            /**
             * @brief Removes extra zeros at the left side to convert the number representation
             * into a semi normalized representation.
             */
            void normalize_left() {
                while (this->digits.size() > 1 && this->digits.front() == 0) {
                    this->digits.erase(this->digits.cbegin());
                    this->exponent--;
                }
            }

            /**
             * @brief ir clears the number digits.
             */
            void clear() {
                this->digits.clear();
            }

            /**
             * @brief Returns the n-th digit of the boost::real::exact_number.
             *
             * @param n - an int number indicating the index of the requested digit.
             * @return an integer with the value of the number n-th digit.
             */
            T &operator[](int n) {
                return this->digits[n];
            }

            /**
             * @brief It returns the number of digits of the boost::real::exact_number
             *
             * @return an unsigned long representing the number of digits of the boost::real::exact_number
             */
            unsigned long size() {
                return this->digits.size();
            }

            /// returns an exact_number that has the precision given
            exact_number<T> up_to(size_t precision, bool upper) {
                T base = (std::numeric_limits<T>::max() /4)*2 - 1;
                if (precision >= digits.size())
                    return *this;

                exact_number<T> ret = *this;
                ret.digits = std::vector<T>(digits.begin(), digits.begin() + precision);

                bool round = (precision < digits.size());
                if (round) {
                    if(upper) {
                        ret.round_up(base);
                    } else {
                        ret.round_down(base);
                    }
                }

                return ret;
            }

            bool is_integral() { 
                if (exponent < 0) {
                    return false;
                } else {
                    /// @TODO: ensure it doesn't overflow
                    return (exponent_t) digits.size() <= exponent;
                }
            }
        };
    }
}

#endif // BOOST_REAL_EXACT_NUMBER<|MERGE_RESOLUTION|>--- conflicted
+++ resolved
@@ -16,15 +16,9 @@
         struct exact_number {
             using exponent_t = int;
 
-<<<<<<< HEAD
-            std::vector<T> digits = {};
-            exponent_t exponent = 0;
-            static const int BASE = 10;
-=======
             static const int BASE = 10;
             std::vector<T> digits = {};
             exponent_t exponent = 0;
->>>>>>> 01b98c8c
             bool positive = true;
 
             static bool aligned_vectors_is_lower(const std::vector<T> &lhs, const std::vector<T> &rhs, bool equal = false) {
